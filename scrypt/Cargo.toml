[package]
name = "scrypt"
version = "0.12.0-rc.2"
description = "Scrypt password-based key derivation function"
authors = ["RustCrypto Developers"]
license = "MIT OR Apache-2.0"
readme = "README.md"
documentation = "https://docs.rs/scrypt"
homepage = "https://github.com/RustCrypto/password-hashes/tree/master/scrypt"
repository = "https://github.com/RustCrypto/password-hashes"
keywords = ["crypto", "hashing", "password", "phf"]
categories = ["authentication", "cryptography", "no-std"]
edition = "2024"
rust-version = "1.85"

[dependencies]
<<<<<<< HEAD
cfg-if = "1.0"
pbkdf2 = { version = "0.13.0-rc.0", path = "../pbkdf2" }
salsa20 = { version = "0.11.0-rc.0", default-features = false }
sha2 = { version = "0.11.0-rc.0", default-features = false }
=======
pbkdf2 = { version = "0.13.0-rc.1", path = "../pbkdf2" }
salsa20 = { version = "0.11.0-rc.1", default-features = false }
sha2 = { version = "0.11.0-rc.2", default-features = false }
>>>>>>> 63bced68

# optional dependencies
password-hash = { version = "0.6.0-rc.1", default-features = false, features = ["rand_core"], optional = true }

[dev-dependencies]
password-hash = { version = "0.6.0-rc.1", features = ["rand_core"] }

[features]
default = ["simple"]
simple = ["password-hash"]

[package.metadata.docs.rs]
all-features = true<|MERGE_RESOLUTION|>--- conflicted
+++ resolved
@@ -14,16 +14,10 @@
 rust-version = "1.85"
 
 [dependencies]
-<<<<<<< HEAD
 cfg-if = "1.0"
-pbkdf2 = { version = "0.13.0-rc.0", path = "../pbkdf2" }
-salsa20 = { version = "0.11.0-rc.0", default-features = false }
-sha2 = { version = "0.11.0-rc.0", default-features = false }
-=======
 pbkdf2 = { version = "0.13.0-rc.1", path = "../pbkdf2" }
 salsa20 = { version = "0.11.0-rc.1", default-features = false }
 sha2 = { version = "0.11.0-rc.2", default-features = false }
->>>>>>> 63bced68
 
 # optional dependencies
 password-hash = { version = "0.6.0-rc.1", default-features = false, features = ["rand_core"], optional = true }
