--- conflicted
+++ resolved
@@ -48,15 +48,10 @@
     runs-on: ubuntu-latest
     strategy:
       matrix:
-<<<<<<< HEAD
-        rust:
-          - 1.63.0 # MSRV
-          - stable
-=======
         include:
           # 32-bit Linux
           - target: i686-unknown-linux-gnu
-            rust: 1.65.0 # MSRV
+            rust: 1.63.0 # MSRV
             deps: sudo apt update && sudo apt install gcc-multilib
           - target: i686-unknown-linux-gnu
             rust: stable
@@ -64,10 +59,9 @@
 
           # 64-bit Linux
           - target: x86_64-unknown-linux-gnu
-            rust: 1.65.0 # MSRV
+            rust: 1.63.0 # MSRV
           - target: x86_64-unknown-linux-gnu
             rust: stable
->>>>>>> 29401927
     steps:
       - uses: actions/checkout@v4
       - uses: RustCrypto/actions/cargo-cache@master
